--- conflicted
+++ resolved
@@ -12,19 +12,11 @@
    
 This example plays three bell-sounds in the background, separated by gaps of 1.5 seconds: 
 
-<<<<<<< HEAD
 ```blocks 
 flexFX.playFlexFX("ting", true, Note.G5, 100, 400); 
 flexFX.playSilence(1500); 
 flexFX.playFlexFX("ting", true, Note.E5, 175, 400); 
 flexFX.playSilence(1500); 
 flexFX.playFlexFX("ting", true, Note.C5, 250, 1600); 
-=======
-```block 
-flexFX.playFlexFX("ting", true, music.Note.G5, 100, 400); 
-flexFX.playSilence(1500); 
-flexFX.playFlexFX("ting", true, music.Note.E5, 175, 400); 
-flexFX.playSilence(1500); 
-flexFX.playFlexFX("ting", true, music.Note.C5, 250, 1600); 
->>>>>>> 31c9abe3
+
 ``` 